--- conflicted
+++ resolved
@@ -13,43 +13,5 @@
 yarn dev
 ```
 
-<<<<<<< HEAD
-Open [http://localhost:3000](http://localhost:3000) with your browser to see the
-result.
-
-You can start editing the page by modifying `pages/index.tsx`. The page
-auto-updates as you edit the file.
-
-[API routes](https://nextjs.org/docs/api-routes/introduction) can be accessed on
-[http://localhost:3000/api/hello](http://localhost:3000/api/hello). This
-endpoint can be edited in `pages/api/hello.ts`.
-
-The `pages/api` directory is mapped to `/api/*`. Files in this directory are
-treated as [API routes](https://nextjs.org/docs/api-routes/introduction) instead
-of React pages.
-
-## Learn More
-
-To learn more about Next.js, take a look at the following resources:
-
-- [Next.js Documentation](https://nextjs.org/docs) - learn about Next.js
-  features and API.
-- [Learn Next.js](https://nextjs.org/learn) - an interactive Next.js tutorial.
-
-You can check out
-[the Next.js GitHub repository](https://github.com/vercel/next.js/) - your
-feedback and contributions are welcome!
-
-## Deploy on Vercel
-
-The easiest way to deploy your Next.js app is to use the
-[Vercel Platform](https://vercel.com/new?utm_medium=default-template&filter=next.js&utm_source=create-next-app&utm_campaign=create-next-app-readme)
-from the creators of Next.js.
-
-Check out our
-[Next.js deployment documentation](https://nextjs.org/docs/deployment) for more
-details.
-=======
 4. Open [http://localhost:3000](http://localhost:3000) with your browser to see
-   the result.
->>>>>>> c3fb8766
+   the result.