import type { Duration } from "./duration";
import { ms } from "./duration";
import type { Algorithm, RegionContext } from "./types";
import type { Redis } from "./types";

import { Ratelimit } from "./ratelimit";
export type RegionRatelimitConfig = {
  /**
   * Instance of `@upstash/redis`
   * @see https://github.com/upstash/upstash-redis#quick-start
   */
  redis: Redis;
  /**
   * The ratelimiter function to use.
   *
   * Choose one of the predefined ones or implement your own.
   * Available algorithms are exposed via static methods:
   * - Ratelimiter.fixedWindow
   * - Ratelimiter.slidingLogs
   * - Ratelimiter.slidingWindow
   * - Ratelimiter.tokenBucket
   */
  limiter: Algorithm<RegionContext>;
  /**
   * All keys in redis are prefixed with this.
   *
   * @default `@upstash/ratelimit`
   */
  prefix?: string;

  /**
   * If enabled, the ratelimiter will keep a global cache of identifiers, that have
   * exhausted their ratelimit. In serverless environments this is only possible if
   * you create the ratelimiter instance outside of your handler function. While the
   * function is still hot, the ratelimiter can block requests without having to
   * request data from redis, thus saving time and money.
   *
   * Whenever an identifier has exceeded its limit, the ratelimiter will add it to an
   * internal list together with its reset timestamp. If the same identifier makes a
   * new request before it is reset, we can immediately reject it.
   *
   * Set to `false` to disable.
   *
   * If left undefined, a map is created automatically, but it can only work
   * if the map or the ratelimit instance is created outside your serverless function handler.
   */
  ephemeralCache?: Map<string, number> | false;

  /**
   * If set, the ratelimiter will allow requests to pass after this many milliseconds.
   *
   * Use this if you want to allow requests in case of network problems
   */
  timeout?: number;

  /**
   * If enabled, the ratelimiter will store analytics data in redis, which you can check out at
   * https://upstash.com/ratelimit
   *
   * @default true
   */
  analytics?: boolean;
};

/**
 * Ratelimiter using serverless redis from https://upstash.com/
 *
 * @example
 * ```ts
 * const { limit } = new Ratelimit({
 *    redis: Redis.fromEnv(),
 *    limiter: Ratelimit.slidingWindow(
 *      "30 m", // interval of 30 minutes
 *      10,     // Allow 10 requests per window of 30 minutes
 *    )
 * })
 *
 * ```
 */
export class RegionRatelimit extends Ratelimit<RegionContext> {
  /**
   * Create a new Ratelimit instance by providing a `@upstash/redis` instance and the algorithm of your choice.
   */

  constructor(config: RegionRatelimitConfig) {
    super({
      prefix: config.prefix,
      limiter: config.limiter,
      timeout: config.timeout,
      analytics: config.analytics,
      ctx: {
        redis: config.redis,
      },
      ephemeralCache: config.ephemeralCache,
    });
  }

  /**
   * Each request inside a fixed time increases a counter.
   * Once the counter reaches the maximum allowed number, all further requests are
   * rejected.
   *
   * **Pro:**
   *
   * - Newer requests are not starved by old ones.
   * - Low storage cost.
   *
   * **Con:**
   *
   * A burst of requests near the boundary of a window can result in a very
   * high request rate because two windows will be filled with requests quickly.
   *
   * @param tokens - How many requests a user can make in each time window.
   * @param window - A fixed timeframe
   */
  static fixedWindow(
    /**
     * How many requests are allowed per window.
     */
    tokens: number,
    /**
     * The duration in which `tokens` requests are allowed.
     */
    window: Duration,
  ): Algorithm<RegionContext> {
    const windowDuration = ms(window);

    const script = `
    local key     = KEYS[1]
    local window  = ARGV[1]
    
    local r = redis.call("INCR", key)
    if r == 1 then 
    -- The first time this key is set, the value will be 1.
    -- So we only need the expire command once
    redis.call("PEXPIRE", key, window)
    end
    
    return r
    `;

    return async function (ctx: RegionContext, identifier: string) {
      const bucket = Math.floor(Date.now() / windowDuration);
      const key = [identifier, bucket].join(":");

      if (ctx.cache) {
        const { blocked, reset } = ctx.cache.isBlocked(identifier);
        if (blocked) {
          return {
            success: false,
            limit: tokens,
            remaining: 0,
            reset: reset,
            pending: Promise.resolve(),
          };
        }
      }
      const usedTokensAfterUpdate = (await ctx.redis.eval(script, [key], [windowDuration])) as number;

      const success = usedTokensAfterUpdate <= tokens;
      const reset = (bucket + 1) * windowDuration;
      if (ctx.cache && !success) {
        ctx.cache.blockUntil(identifier, reset);
      }

      return {
        success,
        limit: tokens,
        remaining: tokens - usedTokensAfterUpdate,
        reset,
        pending: Promise.resolve(),
      };
    };
  }

  /**
   * Combined approach of `slidingLogs` and `fixedWindow` with lower storage
   * costs than `slidingLogs` and improved boundary behavior by calculating a
   * weighted score between two windows.
   *
   * **Pro:**
   *
   * Good performance allows this to scale to very high loads.
   *
   * **Con:**
   *
   * Nothing major.
   *
   * @param tokens - How many requests a user can make in each time window.
   * @param window - The duration in which the user can max X requests.
   */
  static slidingWindow(
    /**
     * How many requests are allowed per window.
     */
    tokens: number,
    /**
     * The duration in which `tokens` requests are allowed.
     */
    window: Duration,
  ): Algorithm<RegionContext> {
    const script = `
      local currentKey  = KEYS[1]           -- identifier including prefixes
      local previousKey = KEYS[2]           -- key of the previous bucket
      local tokens      = tonumber(ARGV[1]) -- tokens per window
      local now         = ARGV[2]           -- current timestamp in milliseconds
      local window      = ARGV[3]           -- interval in milliseconds

      local requestsInCurrentWindow = redis.call("GET", currentKey)
      if requestsInCurrentWindow == false then
        requestsInCurrentWindow = -1
      end


      local requestsInPreviousWindow = redis.call("GET", previousKey)
      if requestsInPreviousWindow == false then
        requestsInPreviousWindow = 0
      end
      local percentageInCurrent = ( now % window) / window
      if requestsInPreviousWindow * ( 1 - percentageInCurrent ) + requestsInCurrentWindow >= tokens then
        return -1
      end

      local newValue = redis.call("INCR", currentKey)
      if newValue == 1 then 
        -- The first time this key is set, the value will be 1.
        -- So we only need the expire command once
        redis.call("PEXPIRE", currentKey, window * 2 + 1000) -- Enough time to overlap with a new window + 1 second
      end
      return tokens - newValue
      `;
    const windowSize = ms(window);
    return async function (ctx: RegionContext, identifier: string) {
      const now = Date.now();

      const currentWindow = Math.floor(now / windowSize);
      const currentKey = [identifier, currentWindow].join(":");
      const previousWindow = currentWindow - windowSize;
      const previousKey = [identifier, previousWindow].join(":");

      if (ctx.cache) {
        const { blocked, reset } = ctx.cache.isBlocked(identifier);
        if (blocked) {
          return {
            success: false,
            limit: tokens,
            remaining: 0,
            reset: reset,
            pending: Promise.resolve(),
          };
        }
      }

      const remaining = (await ctx.redis.eval(script, [currentKey, previousKey], [tokens, now, windowSize])) as number;

      const success = remaining >= 0;
      const reset = (currentWindow + 1) * windowSize;
      if (ctx.cache && !success) {
        ctx.cache.blockUntil(identifier, reset);
      }
      return {
        success,
        limit: tokens,
        remaining: Math.max(0, remaining),
        reset,
        pending: Promise.resolve(),
      };
    };
  }

  /**
   * You have a bucket filled with `{maxTokens}` tokens that refills constantly
   * at `{refillRate}` per `{interval}`.
   * Every request will remove one token from the bucket and if there is no
   * token to take, the request is rejected.
   *
   * **Pro:**
   *
   * - Bursts of requests are smoothed out and you can process them at a constant
   * rate.
   * - Allows to set a higher initial burst limit by setting `maxTokens` higher
   * than `refillRate`
   */
  static tokenBucket(
    /**
     * How many tokens are refilled per `interval`
     *
     * An interval of `10s` and refillRate of 5 will cause a new token to be added every 2 seconds.
     */
    refillRate: number,
    /**
     * The interval for the `refillRate`
     */
    interval: Duration,
    /**
     * Maximum number of tokens.
     * A newly created bucket starts with this many tokens.
     * Useful to allow higher burst limits.
     */
    maxTokens: number,
  ): Algorithm<RegionContext> {
    const script = `
<<<<<<< HEAD
    local key                       = KEYS[1]               -- identifier including prefixes
    local max_number_of_tokens      = tonumber(ARGV[1])     -- max number of tokens
    local interval                  = tonumber(ARGV[2])     -- size of the window in milliseconds
    local refill_rate               = tonumber(ARGV[3])     -- how many tokens are refilled after each interval
    local now                       = tonumber(ARGV[4])     -- current timestamp in milliseconds
    local remaining                 = 0

    local bucket = redis.call("HMGET", key, "updated_at", "tokens")

    if bucket[1] == false then
      -- The bucket does not exist yet, create it and set its ttl to "interval".
      remaining = max_number_of_tokens - 1

      redis.call("HMSET", key, "updated_at", now, "tokens", remaining)

      return {remaining, now + interval}
    end

    local updated_at = tonumber(bucket[1])
    local tokens = tonumber(bucket[2])

    if now >= updated_at + interval then
      if tokens <= 0 then -- No more tokens were left before the refill.
        remaining = math.min(max_number_of_tokens, refill_rate) - 1
      else
        remaining = math.min(max_number_of_tokens, tokens + refill_rate) - 1
      end

      redis.call("HMSET", key, "updated_at", now, "tokens", remaining)
      return {remaining, now + interval}
    end
    
    remaining = tokens - 1
    redis.call("HSET", key, "tokens", remaining)

    return {remaining, updated_at + interval}
    `;
=======
        local key         = KEYS[1]           -- identifier including prefixes
        local maxTokens   = tonumber(ARGV[1]) -- maximum number of tokens
        local interval    = tonumber(ARGV[2]) -- size of the window in milliseconds
        local refillRate  = tonumber(ARGV[3]) -- how many tokens are refilled after each interval
        local now         = tonumber(ARGV[4]) -- current timestamp in milliseconds
        local remaining   = 0
        
        local bucket = redis.call("HMGET", key, "updatedAt", "tokens")
        
        if bucket[1] == false then
          -- The bucket does not exist yet, so we create it and add a ttl.
          remaining = maxTokens - 1
          
          redis.call("HMSET", key, "updatedAt", now, "tokens", remaining)
          redis.call("PEXPIRE", key, interval)

          return {remaining, now + interval}
        end

        -- The bucket does exist
    
        local updatedAt = tonumber(bucket[1])
        local tokens = tonumber(bucket[2])

        if now >= updatedAt + interval then
          if tokens <= 0 then 
            -- No more tokens were left before the refill.
            remaining = math.min(maxTokens, refillRate) - 1
          else
            remaining = math.min(maxTokens, tokens + refillRate) - 1
          end
        redis.call("HMSET", key, "updatedAt", now, "tokens", remaining)
        return {remaining, now + interval}
      end
      
      remaining = tokens - 1
      redis.call("HSET", key, "tokens", remaining)
      return {remaining, updatedAt + interval}

    
       `;
>>>>>>> ea6e2dea

    const intervalDuration = ms(interval);
    return async function (ctx: RegionContext, identifier: string) {
      if (ctx.cache) {
        const { blocked, reset } = ctx.cache.isBlocked(identifier);
        if (blocked) {
          return {
            success: false,
            limit: maxTokens,
            remaining: 0,
            reset: reset,
            pending: Promise.resolve(),
          };
        }
      }

      const now = Date.now();
      const key = [identifier, Math.floor(now / intervalDuration)].join(":");

      const [remaining, reset] = (await ctx.redis.eval(
        script,
        [key],
        [maxTokens, intervalDuration, refillRate, now],
      )) as [number, number];

      const success = remaining > 0;
      if (ctx.cache && !success) {
        ctx.cache.blockUntil(identifier, reset);
      }

      return {
        success,
        limit: maxTokens,
        remaining,
        reset,
        pending: Promise.resolve(),
      };
    };
  }

  /**
   * cachedFixedWindow first uses the local cache to decide if a request may pass and then updates
   * it asynchronously.
   * This is experimental and not yet recommended for production use.
   *
   * @experimental
   *
   * Each request inside a fixed time increases a counter.
   * Once the counter reaches the maximum allowed number, all further requests are
   * rejected.
   *
   * **Pro:**
   *
   * - Newer requests are not starved by old ones.
   * - Low storage cost.
   *
   * **Con:**
   *
   * A burst of requests near the boundary of a window can result in a very
   * high request rate because two windows will be filled with requests quickly.
   *
   * @param tokens - How many requests a user can make in each time window.
   * @param window - A fixed timeframe
   */
  static cachedFixedWindow(
    /**
     * How many requests are allowed per window.
     */
    tokens: number,
    /**
     * The duration in which `tokens` requests are allowed.
     */
    window: Duration,
  ): Algorithm<RegionContext> {
    const windowDuration = ms(window);

    const script = `
      local key     = KEYS[1]
      local window  = ARGV[1]
      
      local r = redis.call("INCR", key)
      if r == 1 then 
      -- The first time this key is set, the value will be 1.
      -- So we only need the expire command once
      redis.call("PEXPIRE", key, window)
      end
      
      return r
      `;

    return async function (ctx: RegionContext, identifier: string) {
      if (!ctx.cache) {
        throw new Error("This algorithm requires a cache");
      }
      const bucket = Math.floor(Date.now() / windowDuration);
      const key = [identifier, bucket].join(":");
      const reset = (bucket + 1) * windowDuration;

      const hit = typeof ctx.cache.get(key) === "number";
      if (hit) {
        const cachedTokensAfterUpdate = ctx.cache.incr(key);
        const success = cachedTokensAfterUpdate < tokens;

        const pending = success
          ? ctx.redis.eval(script, [key], [windowDuration]).then((t) => {
              ctx.cache!.set(key, t as number);
            })
          : Promise.resolve();

        return {
          success,
          limit: tokens,
          remaining: tokens - cachedTokensAfterUpdate,
          reset: reset,
          pending,
        };
      }

      const usedTokensAfterUpdate = (await ctx.redis.eval(script, [key], [windowDuration])) as number;
      ctx.cache.set(key, usedTokensAfterUpdate);
      const remaining = tokens - usedTokensAfterUpdate;

      return {
        success: remaining >= 0,
        limit: tokens,
        remaining,
        reset: reset,
        pending: Promise.resolve(),
      };
    };
  }
}<|MERGE_RESOLUTION|>--- conflicted
+++ resolved
@@ -300,45 +300,6 @@
     maxTokens: number,
   ): Algorithm<RegionContext> {
     const script = `
-<<<<<<< HEAD
-    local key                       = KEYS[1]               -- identifier including prefixes
-    local max_number_of_tokens      = tonumber(ARGV[1])     -- max number of tokens
-    local interval                  = tonumber(ARGV[2])     -- size of the window in milliseconds
-    local refill_rate               = tonumber(ARGV[3])     -- how many tokens are refilled after each interval
-    local now                       = tonumber(ARGV[4])     -- current timestamp in milliseconds
-    local remaining                 = 0
-
-    local bucket = redis.call("HMGET", key, "updated_at", "tokens")
-
-    if bucket[1] == false then
-      -- The bucket does not exist yet, create it and set its ttl to "interval".
-      remaining = max_number_of_tokens - 1
-
-      redis.call("HMSET", key, "updated_at", now, "tokens", remaining)
-
-      return {remaining, now + interval}
-    end
-
-    local updated_at = tonumber(bucket[1])
-    local tokens = tonumber(bucket[2])
-
-    if now >= updated_at + interval then
-      if tokens <= 0 then -- No more tokens were left before the refill.
-        remaining = math.min(max_number_of_tokens, refill_rate) - 1
-      else
-        remaining = math.min(max_number_of_tokens, tokens + refill_rate) - 1
-      end
-
-      redis.call("HMSET", key, "updated_at", now, "tokens", remaining)
-      return {remaining, now + interval}
-    end
-    
-    remaining = tokens - 1
-    redis.call("HSET", key, "tokens", remaining)
-
-    return {remaining, updated_at + interval}
-    `;
-=======
         local key         = KEYS[1]           -- identifier including prefixes
         local maxTokens   = tonumber(ARGV[1]) -- maximum number of tokens
         local interval    = tonumber(ARGV[2]) -- size of the window in milliseconds
@@ -380,7 +341,6 @@
 
     
        `;
->>>>>>> ea6e2dea
 
     const intervalDuration = ms(interval);
     return async function (ctx: RegionContext, identifier: string) {
